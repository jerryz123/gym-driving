--- conflicted
+++ resolved
@@ -1,21 +1,14 @@
 import numpy as np
 from gym_driving.envs.agents.agent import * 
 import IPython
-<<<<<<< HEAD
-import copy
-import time
-=======
 import tensorflow as tf 
 import ray
->>>>>>> 8bed2f1c
 
 class SupervisedAgent(Agent):
 	
-	def __init__(self, learner, env_list, supervisor_list):
-		super(SupervisedAgent, self).__init__(learner, env_list)
-		# self.learner_list = [copy.deepcopy(self.learner) for _ in range(len(self.env_list))]
-		self.learner_list = [self.learner]
-		self.supervisor_list = supervisor_list
+	def __init__(self, learner, env, supervisor):
+		super(SupervisedAgent, self).__init__(learner, env)
+		self.supervisor = supervisor
 		self.rewards, self.surrogate_losses = [], []
 		self.iterations = 0.0
 		self.initialized = False
@@ -31,26 +24,28 @@
 		self.variables = ray.experimental.TensorFlowVariables(loss, sess)
 		self.initialized = True
 
-	def rollout_algorithm(self, n_trials=1):
+	def rollout_algorithm(self):
 		"""
 		Rollout algorithm on underlying environment
 		for one trajectory, using supervisor.
 		"""
-		state_list, action_list, _, _, _ = \
-			self.collect_rollouts(self.env_list, self.supervisor_list)
-		return state_list, action_list
+		states, actions = [], []
+		done = False
+		state = self.env._reset()
+		while not done:
+			supervisor_label = self.supervisor.rollout_policy(self.env)
+			next_state, _, done, _ = self.env._step(supervisor_label)
 
-	def eval_policy(self, n_trials=1):
+			states.append(state)
+			actions.append(supervisor_label)
+			state = next_state
+
+		return states, actions
+
+	def eval_policy(self):
 		"""
 		Evaluate underlying learner's policy. 
 		"""
-<<<<<<< HEAD
-		state_list, action_list, reward_list, supervisor_label_list, surrogate_loss_list = \
-			self.collect_rollouts(self.env_list, self.supervisor_list, self.learner_list, \
-				action_mode='learner')
-		self.rewards, self.surrogate_losses = reward_list, surrogate_loss_list
-		return state_list, action_list, reward_list, supervisor_label_list, surrogate_loss_list
-=======
 		states, actions, rewards, supervisor_labels, surrogate_losses = [], [], [], [], []
 		done = False
 		state = self.env._reset()
@@ -71,21 +66,14 @@
 		self.surrogate_losses.append(sum(surrogate_losses))
 
 		return states, actions, self.rewards, supervisor_labels, self.surrogate_losses
->>>>>>> 8bed2f1c
 
 	def update_model(self, states, actions):
 		"""
 		Update model of underlying learner.
 		"""
 		self.learner.add_to_data(states, actions)
-<<<<<<< HEAD
-		self.learner.train_learner()
-		# self.learner_list = [copy.deepcopy(self.learner) for _ in range(len(self.env_list))]
-		self.learner_list = [self.learner]
-=======
 		self.learner.train_learner(self.iterations)
 		self.iterations +=1
->>>>>>> 8bed2f1c
 
 	def get_statistics(self):
 		"""
@@ -96,61 +84,6 @@
 
 	def reset(self):
 		self.learner.reset()
-<<<<<<< HEAD
-		# self.learner_list = [copy.deepcopy(self.learner) for _ in range(len(self.env_list))]
-		self.learner_list = [self.learner]
-=======
 		self.iterations = 0
->>>>>>> 8bed2f1c
 		self.rewards, self.surrogate_losses = [], []
-		
-	# def __deepcopy__(self, memo):
-	# 	agent = SupervisedAgent()
-
-	def collect_rollouts(self, env_pool, supervisor_pool, learner_pool=None, seed_pool=None, action_mode='supervisor'):
-		if seed_pool is None:
-			seed_pool = [None for _ in range(len(env_pool))]
-		if learner_pool is None:
-			learner_pool = [None for _ in range(len(env_pool))]
-		action_mode_pool = [action_mode for _ in range(len(env_pool))]
-		params_zipped = zip(env_pool, supervisor_pool, learner_pool, seed_pool, action_mode_pool)
-		# pool = multiprocessing.Pool(processes=min(multiprocessing.cpu_count() - 1, len(env_pool)))
-		# result_lists = pool.map(collect_rollouts_wrapper, params_zipped)
-		# pool.close()
-		# pool.join()
-		result_lists = [collect_rollouts_wrapper(param) for param in params_zipped]
-
-		state_list, action_list, reward_list, supervisor_label_list, surrogate_loss_list = zip(*result_lists)
-		return state_list, action_list, reward_list, supervisor_label_list, surrogate_loss_list
-
-def collect_rollouts_wrapper(args):
-	return collect_rollouts(*args)
-
-def collect_rollouts(env, supervisor, learner=None, seed=None, action_mode='supervisor', max_iters=1500):
-	np.random.seed(seed)
-	states, actions, rewards, supervisor_labels, surrogate_losses = [], [], [], [], []
-	done = False
-	state = env._reset()
-	supervisor.reset()
-	count = 0
-	while count <= max_iters and not done:
-		count += 1
-		supervisor_label = supervisor.eval_policy(env, state)
-		action = supervisor_label
-		if learner is not None:
-			learner_label = learner.eval_policy(state)
-			if action_mode == 'learner':
-				action = learner_label
-				# env.render()
-			surrogate_losses.append(np.square(np.linalg.norm(action != supervisor_label)))
-		next_state, reward, done, info_dict = env._step(action)
-		states.append(state)
-		actions.append(action)
-		rewards.append(reward)
-		supervisor_labels.append(supervisor_label)
-		state = next_state
-		# env.render()
-	# print("done with rollout")
-	reward_total = sum(rewards)
-	surrogate_loss_total = sum(surrogate_losses)
-	return states, actions, reward_total, supervisor_labels, surrogate_loss_total+		