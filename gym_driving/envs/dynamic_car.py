import numpy as np
import pygame
import os
import IPython
from scipy.integrate import odeint

from gym_driving.envs.rectangle import Rectangle
from gym_driving.envs.car import Car
 
def dampen_val(val, lim, coef):
    damped = val * coef
    if np.abs(damped) < lim:
        return 0.0
    else:
        return damped

def dampen_val(val, lim, coef):
    damped = val * coef
    if np.abs(damped) < lim:
        return 0.0
    else:
        return damped

class DynamicCar(Car):
    """
    Car object.
    Dynamic bicycle model:
        http://www.me.berkeley.edu/~frborrel/pdfpub/IV_KinematicMPC_jason.pdf
    Cornering stiffness calculation:
        http://citeseerx.ist.psu.edu/viewdoc/download?doi=10.1.1.46.28&rep=rep1&type=pdf
    Yaw inertia estimate:
        https://www.degruyter.com/downloadpdf/j/mecdc.2013.11.issue-1/mecdc-2013-0003/mecdc-2013-0003.pdf
    Friction coefficients:
        http://www.gipsa-lab.grenoble-inp.fr/~moustapha.doumiati/MED2010.pdf
    """
    def __init__(self, x, y, width=50, length=25, angle=0.0, vel=0.0, acc=0.0, max_vel=20.0, mass=100.0, screen=None, screen_size=0, texture='main', render_mode=False):
        super(DynamicCar, self).__init__(x, y, width, length, angle, vel, acc, max_vel, mass, screen, screen_size, texture, render_mode)
        self.mass = 1000.0
        self.l_f = self.l_r = width / 2.0
        self.dangle = self.a_f = self.dx_body = self.dy_body = 0.0
        self.count = 0
        self.friction = 0.9

    def step(self, action, info_dict=None):
        self.count += 1
        delta_f, a_f = action

        # Convert to radians 
        delta_f, rad_angle, rad_dangle = np.radians(delta_f), np.radians(self.angle), np.radians(self.dangle)

        # Friction coefficient
        if info_dict is None:
            mu = 0.9
        else:
            collisions = info_dict['terrain_collisions']
            if len(collisions) == 0:
                mu = 0.9
            else:
                mu = min([terrain.friction for terrain in collisions])

        # Differential equations
        ode_state = [self.x, self.y, self.dx_body, self.dy_body, rad_angle, rad_dangle]
        aux_state = (mu, delta_f, a_f)
        t = np.arange(0.0, 1.0, 0.1)
        delta_ode_state = odeint(self.integrator, ode_state, t, args=aux_state)
        x, y, dx_body, dy_body, rad_angle, rad_dangle = delta_ode_state[-1]

        # Update car 
        self.x, self.y, self.dx_body, self.dy_body, self.angle, self.dangle = \
            x, y, dx_body, dy_body, np.rad2deg(rad_angle), np.rad2deg(rad_dangle)

        self.dy_body = dampen_val(self.dy_body, lim=0.1, coef=0.75)
        self.body_vel = np.sqrt(self.dx_body ** 2 + self.dy_body ** 2)
        self.angle %= 360.0

<<<<<<< HEAD
        self.dangle = dampen_val(self.dangle, lim=0.1, coef=0.75)
=======
        self.dangle = dampen_val(self.dangle, lim=0.1, coef=0.95)
>>>>>>> 00c7e85a

        self.corners = self.calculate_corners()

    def integrator(self, state, t, mu, delta_f, a_f):
        x, y, dx_body, dy_body, rad_angle, rad_dangle = state
        # Yaw Inertia
        I_z = 2510.15 * 25.0

        # Limit backwards acceleration
        dx_body = max(dx_body, 0.0)

        # Slip angle calculation
        beta = np.arctan((self.l_r / (self.l_f + self.l_r)) * np.tan(delta_f))
        vel = np.sqrt(dx_body ** 2 + dy_body ** 2)
        slip_angle = (vel / self.l_r) * np.sin(beta)

        # Slip angles
        alpha_f = -slip_angle
        alpha_r = 0.0

        # Tire cornering stiffness
        c_f_est = self.mass * (self.l_r / (self.l_f + self.l_r))
        c_f = c_r = mu * c_f_est

        # Cornering force
        F_cf = -c_f * alpha_f
        F_cr = -c_r * alpha_r

        # Differential equations
        ddx_body = rad_dangle * dy_body + a_f
        ddy_body = -rad_dangle * dx_body + (2 / self.mass) * (F_cf * np.cos(delta_f) + F_cr)
        
        # Clamp acceleration if above maximum velocity
        body_vel = np.sqrt((ddx_body + dx_body) ** 2 + (ddy_body + dy_body) ** 2)
        if body_vel > self.max_vel:
            a = ddx_body ** 2 + ddy_body ** 2
            b = 2 * (ddx_body * dx_body + ddy_body * dy_body)
            c = dx_body ** 2 + dy_body ** 2 - self.max_vel ** 2
            sqrt_term = b**2 - 4*a*c

            # Truncate if ratio is too small to avoid floating point error
            epsilon = 0.0001
            if sqrt_term < epsilon:
                ratio = 0.0
            else:
                ratios = (-b + np.sqrt(b**2 - 4*a*c)) / (2*a) , (-b - np.sqrt(b**2 - 4*a*c)) / (2*a) 
                ratio = max(ratios)
            ddx_body, ddy_body = ddx_body * ratio, ddy_body * ratio

        dangle = rad_dangle
        ddangle = (2 / I_z) * (self.l_f * F_cf - self.l_r * F_cr)

        dx = dx_body * np.cos(rad_angle) - dy_body * np.sin(rad_angle)
        dy = dx_body * np.sin(rad_angle) + dy_body * np.sin(rad_angle)
        
        # Clamp velocity
        vel = np.sqrt(dx ** 2 + dy ** 2)
        if vel > self.max_vel:
            ratio = self.max_vel / vel
            dx, dy = dx * ratio, dy * ratio

        output = [dx, dy, ddx_body, ddy_body, dangle, ddangle]
        return output<|MERGE_RESOLUTION|>--- conflicted
+++ resolved
@@ -72,12 +72,7 @@
         self.dy_body = dampen_val(self.dy_body, lim=0.1, coef=0.75)
         self.body_vel = np.sqrt(self.dx_body ** 2 + self.dy_body ** 2)
         self.angle %= 360.0
-
-<<<<<<< HEAD
-        self.dangle = dampen_val(self.dangle, lim=0.1, coef=0.75)
-=======
         self.dangle = dampen_val(self.dangle, lim=0.1, coef=0.95)
->>>>>>> 00c7e85a
 
         self.corners = self.calculate_corners()
 
