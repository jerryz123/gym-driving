{
<<<<<<< HEAD
    "num_cpu_cars": 10, 
=======
    "num_cpu_cars": 5, 
>>>>>>> 00c7e85a
    "control_space": "discrete", 
    "terrain_params": [
        [
            0, 
            -2000, 
            30000, 
            3800, 
            "grass"
        ], 
        [
            0, 
            0, 
            30000, 
            200, 
            "road"
        ], 
        [
            0, 
            2000, 
            30000, 
            3800, 
            "grass"
        ]
    ], 
    "logging_dir": null, 
    "main_car_dynamics": "kinematic", 
    "screen_size": [
        512, 
        512
    ], 
    "main_car_params": [
        0, 
        0, 
<<<<<<< HEAD
        0.0, 
=======
        20.0, 
>>>>>>> 00c7e85a
        20.0
    ], 
    "state_space": "image", 
    "steer_action": [
        -7.5, 
        7.5, 
        3.0
    ], 
    "cpu_cars_bounding_box": [
        [
<<<<<<< HEAD
            200.0, 
=======
            100.0, 
>>>>>>> 00c7e85a
            1000.0
        ], 
        [
            -90.0, 
            90.0
        ]
    ], 
    "acc_action": [
        -5.0, 
        5.0, 
        3.0
    ], 
    "time_horizon": 100, 
    "logging_rate": 10, 
    "main_car_starting_angles": [
        -30.0, 
        30.0, 
        5.0
    ], 
    "downsampled_size": null
}<|MERGE_RESOLUTION|>--- conflicted
+++ resolved
@@ -1,9 +1,5 @@
 {
-<<<<<<< HEAD
-    "num_cpu_cars": 10, 
-=======
     "num_cpu_cars": 5, 
->>>>>>> 00c7e85a
     "control_space": "discrete", 
     "terrain_params": [
         [
@@ -37,11 +33,7 @@
     "main_car_params": [
         0, 
         0, 
-<<<<<<< HEAD
-        0.0, 
-=======
         20.0, 
->>>>>>> 00c7e85a
         20.0
     ], 
     "state_space": "image", 
@@ -52,11 +44,7 @@
     ], 
     "cpu_cars_bounding_box": [
         [
-<<<<<<< HEAD
-            200.0, 
-=======
             100.0, 
->>>>>>> 00c7e85a
             1000.0
         ], 
         [
