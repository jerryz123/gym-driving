--- conflicted
+++ resolved
@@ -26,12 +26,8 @@
     # }
     def __init__(self, render_mode=True, screen=None, config_filepath=None):
         if config_filepath is None:
-<<<<<<< HEAD
-            config_filepath = 'configs/config.json'
-=======
             base_dir = os.path.dirname(__file__)
             config_filepath = os.path.join(base_dir, 'configs/config.json')
->>>>>>> 00c7e85a
         param_dict = json.load(open(config_filepath, 'r'))
         print(config_filepath)
         print(param_dict)
