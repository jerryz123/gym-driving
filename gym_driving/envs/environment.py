--- conflicted
+++ resolved
@@ -60,12 +60,8 @@
             self.acc_space = [low, high]
 
         x, y, vel, max_vel = self.param_dict['main_car_params']
-<<<<<<< HEAD
-        self.main_car = DynamicCar(x=x, y=y, angle=main_car_angle, vel=vel, max_vel=max_vel, \
-=======
         main_car_dynamics = self.main_car_types[self.param_dict['main_car_dynamics']]
         self.main_car = main_car_dynamics(x=x, y=y, angle=main_car_angle, vel=vel, max_vel=max_vel, \
->>>>>>> 00c7e85a
             screen=self.screen, screen_size=self.screen_size, texture='main', \
             render_mode=self.render_mode)
 
@@ -93,11 +89,7 @@
                 screen=self.screen, screen_size=self.screen_size, render_mode=self.render_mode) \
                 for x, y, width, length, texture in self.param_dict['terrain_params']]
             self.terrain = sorted(self.terrain, key=lambda x: x.friction)
-<<<<<<< HEAD
-        if self.graphics_mode:
-=======
         if self.render_mode:
->>>>>>> 00c7e85a
             self.render()
         self.update_state()
         state, info_dict = self.get_state()
@@ -118,15 +110,9 @@
         
         pygame.display.update()
 
-<<<<<<< HEAD
-    def downsample(self, state, output_size=None):
-        if output_size is not None:
-            w, h = state.shape
-=======
     def downsample(self, state, output_size):
         w, h = state.shape
         if output_size is not None:
->>>>>>> 00c7e85a
             while w > output_size and h > output_size:
                 state = cv2.pyrDown(state, dstsize = (w / 2, h / 2))
                 w, h = state.shape
@@ -159,9 +145,6 @@
 
         if self.state_space == 'positions':
             if self.num_cpu_cars > 0:
-<<<<<<< HEAD
-                state = np.concatenate([main_car_state] + list(car_states))
-=======
                 # state = np.concatenate([main_car_state] + list(car_states))
                 filtered_car_states = np.concatenate([car_state[:2] - main_car_state[:2] \
                     for car_state in car_states], axis=0)
@@ -170,7 +153,6 @@
                 filtered_car_states[filtered_car_states < -screen_lims] = -screen_lims
                 main_car_state[0] = 0.0
                 state = np.concatenate([main_car_state, filtered_car_states])
->>>>>>> 00c7e85a
             else:
                 state = main_car_state
         elif self.state_space == 'image':
@@ -254,11 +236,7 @@
         # Take actions
         states, rewards, dones, info_dicts, = [], [], [], []
         for action in actions:
-<<<<<<< HEAD
-            state, reward, done, info_dict = self.step([action, 1.0], noise=noise, graphics_mode=False)
-=======
-            state, reward, done, info_dict = self.take_action([action, 1.0], noise=noise, render_mode=False)
->>>>>>> 00c7e85a
+            state, reward, done, info_dict = self.step([action, 1.0], noise=noise, render_mode=False)
             states.append(state)
             rewards.append(reward)
             dones.append(done)
