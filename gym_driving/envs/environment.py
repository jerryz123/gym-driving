from gym_driving.assets.car import Car
from gym_driving.assets.kinematic_car import KinematicCar
from gym_driving.assets.dynamic_car import DynamicCar

from gym_driving.assets.terrain import *

import numpy as np
import pygame
import cv2 
import IPython

class Environment:
    """
    Coordinates updates to participants
    in environment. Interactions should
    be done through simulator wrapper class.
    """

    def __init__(self, render_mode, screen_size, screen=None, param_dict=None):
        """
        Initializes driving environment interface, 
        passes most arguments down to underlying environment.

        Args:
            render_mode: boolean, whether to render.
            screen_size: 1x2 array, 
            screen: PyGame screen object, used for rendering.
                Creates own screen object if existing one is not passed in.
            param_dict: dict, param dictionary containing configuration settings.
        """
        self.param_dict = param_dict
        self.cpu_car_textures = ['orange', 'red']
        self.screen_size = screen_size
        self.screen = screen
        self.render_mode = render_mode
        self.steer_action = self.param_dict['steer_action']
        self.acc_action = self.param_dict['acc_action']
        self.downsampled_size = self.param_dict['downsampled_size']
        self.state_space = self.param_dict['state_space']
        self.control_space = self.param_dict['control_space']
        self.main_car_types = {
            'point': Car,
            'kinematic': KinematicCar,
            'dynamic': DynamicCar,
        }
        self.reset()

    def reset(self, screen=None):
        """
        Resets the environment.

        Returns:
            state: array, state of environment.
        """
        if screen is not None:
            self.screen = screen
        self.num_cpu_cars = self.param_dict['num_cpu_cars']
        lims = self.param_dict['cpu_cars_bounding_box']

        # Main car starting angle
        low, high, num = self.param_dict['main_car_starting_angles']
        if num is None:
            main_car_angle = np.random.uniform(low=low, high=high)
        else:
            main_car_angle = np.random.choice(np.linspace(low, high, num))

        # Control space
        if self.param_dict['control_space'] == 'discrete':
            low, high, num = self.param_dict['steer_action']
            self.steer_space = np.linspace(low, high, num)
            low, high, num = self.param_dict['acc_action']
            self.acc_space = np.linspace(low, high, num)
        else:
            low, high, num = self.param_dict['steer_action']
            self.steer_space = [low, high]
            low, high, num = self.param_dict['acc_action']
            self.acc_space = [low, high]

        x, y, vel, max_vel = self.param_dict['main_car_params']
        main_car_dynamics = self.main_car_types[self.param_dict['main_car_dynamics']]
        # Set main car mass
        self.main_car = main_car_dynamics(x=x, y=y, angle=main_car_angle, vel=vel, max_vel=max_vel, \
            screen=self.screen, screen_size=self.screen_size, texture='main', \
            render_mode=self.render_mode)

        # Create CPU-controlled cars, ensuring they are collision-free
        self.vehicles = []
        for _ in range(self.num_cpu_cars):
            collision = True
            while collision:
                new_car = Car(x=np.random.uniform(lims[0][0], lims[0][1]), y=np.random.uniform(lims[1][0], lims[1][1]), \
                angle=0.0, vel=10.0, screen=self.screen, screen_size=self.screen_size, \
                texture=np.random.choice(self.cpu_car_textures), render_mode=self.render_mode)
                collision = any([new_car.collide_rect(car) for car in self.vehicles]) or new_car.collide_rect(self.main_car)
            self.vehicles.append(new_car)
        
        if self.param_dict['terrain_params'] is None:
            self.terrain = []
            self.terrain.append(Terrain(x=0, y=-2000, width=20000, length=3800, texture='grass', \
                screen=self.screen, screen_size=self.screen_size, render_mode=self.render_mode))
            self.terrain.append(Terrain(x=0, y=0, width=20000, length=200, texture='road', \
                screen=self.screen, screen_size=self.screen_size, render_mode=self.render_mode))
            self.terrain.append(Terrain(x=0, y=2000, width=20000, length=3800, texture='grass', \
                screen=self.screen, screen_size=self.screen_size, render_mode=self.render_mode))
        else:
            self.terrain = [Terrain(x=x, y=y, width=width, length=length, texture=texture, \
                screen=self.screen, screen_size=self.screen_size, render_mode=self.render_mode) \
                for x, y, width, length, texture in self.param_dict['terrain_params']]
            self.terrain = sorted(self.terrain, key=lambda x: x.friction)
        if self.render_mode:
            self.render()
        self.update_state()
        state, info_dict = self.get_state()
        return state

    def render(self):
        """
        Renders the environment.
        Should only be called if render_mode=True.
        """
        # Clear screen
        self.screen.fill((255, 255, 255))
        main_car_pos = self.main_car.get_pos()
        screen_coord = (main_car_pos[0] - self.screen_size[0]/2, main_car_pos[1] - self.screen_size[1]/2)

        # Update terrain, vehicles
        for t in self.terrain:
            t.render(screen_coord)
        self.main_car.render(screen_coord)
        for c in self.vehicles:
            c.render(screen_coord)
        
        pygame.display.update()

    def downsample(self, state, output_size):
        """
        Downsamples the input image until it reaches
        the output size using OpenCV's implementation.
        output_size must be smaller or equal to the size 
        of the input state by a factor of a multiple of 2.

        Args:
            state: array, input image.
            output_size: 1x2 array, width and height of desired output.

        Returns:
            state: array, output downsampled image.
        """
        w, h = state.shape
        if output_size is not None:
            while w > output_size and h > output_size:
                state = cv2.pyrDown(state, dstsize = (w / 2, h / 2))
                w, h = state.shape
        return state

    def get_state(self):
        """
        Returns current stored state and info dict.

        Returns:
            state: array, state of environment. 
                Can be positions and angles of cars, or image of environment
                depending on configuration.
            info_dict: dict, contains information about environment that may
                not be included in the state.
        """
        return self.state, self.info_dict

    def update_state(self):
        """
        Updates current stored state and info dict.
        """
        info_dict = {}
        main_car_state, info_dict['main_car'] = self.main_car.get_state()
        # x = [vehicle.get_state() for vehicle in self.vehicles]
        if self.num_cpu_cars > 0:
            car_states, info_dict['other_cars'] = list(zip(*[vehicle.get_state() for vehicle in self.vehicles]))
        info_dict['car_collisions'] = [car for car in self.vehicles if self.main_car.collide_rect(car)]
        # info_dict['num_car_collisions'] = len(info_dict['car_collisions'])
        info_dict['terrain_collisions'] = [terrain for terrain in self.terrain if self.main_car.collide_rect(terrain)]
        # info_dict['angle_diff'] = abs(main_car_state[2])
        # info_dict['distance_to_nearest_car'] = min([self.main_car.distance_to_rectangle(vehicle) for vehicle in self.vehicles])

        # Compact state
        info_dict['compact_state'] = self.get_compact_state()

        if self.state_space == 'positions':
            if self.num_cpu_cars > 0:
                # state = np.concatenate([main_car_state] + list(car_states))
                filtered_car_states = np.concatenate([car_state[:2] - main_car_state[:2] \
                    for car_state in car_states], axis=0)
                screen_lims = self.screen_size[0]
                filtered_car_states[filtered_car_states > screen_lims] = screen_lims
                filtered_car_states[filtered_car_states < -screen_lims] = -screen_lims
                main_car_state[0] = 0.0
                state = np.concatenate([main_car_state, filtered_car_states])
            else:
                state = main_car_state
        elif self.state_space == 'image':
            state = pygame.surfarray.array2d(self.screen).astype(np.uint8)
            self.downsample(state, self.downsampled_size)
        self.state, self.info_dict = state, info_dict

    def get_compact_state(self):
        """
        Returns current internal state of the cars in the environment.
        Output state is used to set internal state of environment.

        Returns:
            main_car_info_dict: dict, contains info dict with internal state of main car.
            vehicle_info_dicts: list, contains list of info dicts with internal states of CPU cars.
        """
        _, main_car_info_dict = self.main_car.get_state() 
        if self.num_cpu_cars > 0:
            vehicle_info_dicts = list(zip(*[car.get_state() for car in self.vehicles]))[1]
        else:
            vehicle_info_dicts = []
        return main_car_info_dict, vehicle_info_dicts

    def set_state(self, main_car_state, vehicles_states):
        """
        Sets state of all cars in the environment based 
        on input states, obtained by get_compact_state().

        Args:
            main_car_state: dict, contains info dict with internal state of main car.
            vehicles_states: list, contains list of info dicts with internal states of CPU cars.
        """
        self.main_car.set_state(**main_car_state)
        for i in range(len(self.vehicles)):
            self.vehicles[i].set_state(**vehicles_states[i])

    def step(self, action, noise=0.0, render_mode=None):
        """
        Updates the environment for one step.

        Args:
            action: 1x2 array, steering / acceleration action.

        Returns:
            state: array, state of environment. 
                Can be positions and angles of cars, or image of environment
                depending on configuration.
            reward: float, reward from action taken.
            done: boolean, whether trajectory is finished.
            info_dict: dict, contains information about environment that may
                not be included in the state.
        """
        # Convert numerical action vector to steering angle / acceleration
        if self.control_space == 'discrete':
            if type(action) is int:
                steer = self.steer_space[action]
                acc = 0.0
            else:
                steer = self.steer_space[action[0]]
                acc = self.acc_space[action[1]]
        elif self.control_space == 'continuous':
            if type(action) is float:
                steer = action
                acc = 0.0
            else:
                steer = action[0]
                acc = action[1]

        # Add noise
        if steer != 0.0 and noise > 0.0:
            steer *= 1.0 + np.random.normal(loc=0.0, scale=noise)
        if acc != 0.0 and noise > 0.0:
            acc *= 1.0 + np.random.normal(loc=0.0, scale=noise)

        # Convert to action space, apply action
        action_unpacked = np.array([steer, acc])
        
        # Get old state, step
        state, info_dict = self.get_state()
        self.main_car.step(action_unpacked, info_dict)
        for vehicle in self.vehicles:
            vehicle.step(None)

        self.update_state()
        state, info_dict = self.get_state()
        terrain_collisions = info_dict['terrain_collisions']
        car_collisions = info_dict['car_collisions']
        done = any([t.texture == 'grass' for t in terrain_collisions]) or len(car_collisions) >= 1
        reward = 0 if done else 1

        if render_mode or (render_mode is None and self.render_mode):
            self.render()

        return state, reward, done, info_dict

    def simulate_actions(self, actions, noise=0.0, compact_state=None):
        """
        Simulate a sequence of actions.

        Args:
            noise: float, standard deviation of zero-mean Gaussian noise
            state: dict, internal starting state of environment.
                Currently set as the positions, velocities, and angles of 
                all cars.

        Returns:
            states: list, list of states in trajectory.
            rewards: list, list of rewards in trajectory.
            dones: list, list of dones in trajectory.
            info_dicts: list, list of info dicts in trajectory.
        """
        # Save copy of original states
        _, main_car_info_dict = self.main_car.get_state() 
        vehicle_info_dicts = list(zip(*[car.get_state() for car in self.vehicles]))[1]

        if compact_state is not None:
            main_car_state, vehicles_states = compact_state
            self.set_state(main_car_state, vehicles_states)

        # Take actions
        states, rewards, dones, info_dicts, = [], [], [], []
        for action in actions:
<<<<<<< HEAD
            state, reward, done, info_dict = self.step([action, 1.0], noise=noise, render_mode=False)
=======
            state, reward, done, info_dict = self.step([action, 1], noise=noise, render_mode=False)
>>>>>>> 772d1bba
            states.append(state)
            rewards.append(reward)
            dones.append(done)
            info_dicts.append(info_dict)
        
        # Restore cars to original states
        self.set_state(main_car_info_dict, vehicle_info_dicts)

        # Return new state after taking actions 
        return states, rewards, dones, info_dicts
<|MERGE_RESOLUTION|>--- conflicted
+++ resolved
@@ -316,11 +316,7 @@
         # Take actions
         states, rewards, dones, info_dicts, = [], [], [], []
         for action in actions:
-<<<<<<< HEAD
-            state, reward, done, info_dict = self.step([action, 1.0], noise=noise, render_mode=False)
-=======
             state, reward, done, info_dict = self.step([action, 1], noise=noise, render_mode=False)
->>>>>>> 772d1bba
             states.append(state)
             rewards.append(reward)
             dones.append(done)
