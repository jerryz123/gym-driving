from car import *
from environment import *
from simulator import *
from terrain import *
from controller import *

import time
import pygame, sys
from pygame.locals import *
import random

TIMESTEPS = 500
SLEEP_DELAY = .05
ACC_ACTION = 5.0
STEER_ACTION = 15.0
FPS = 30
SCREEN_SIZE = (512, 512)
SCREEN_COORD = (0, 0)

CAR_X = 0
CAR_Y = 0
CAR_ANGLE = 0
TERRAINS = []

BLACK = (0, 0, 0)
WHITE = (255, 255, 255)
GRAPHICS_MODE = True
CONTROLLER_MODE = 'keyboard'
"""
Controller Mode:
keyboard: Up/Down to accelerate, Left/Right to steer
xbox: Left stick up/down to accelerate, right stick left/right to steer
"""

def draw_box_coords(rectangle, screen, SCREEN_COORD):
    corners = rectangle.get_corners()
    for c in corners:
        pos = (int(c[0] - SCREEN_COORD[0]), int(c[1] - SCREEN_COORD[1]))
        pygame.draw.circle(screen, 0, pos, 5, 0)
    c = rectangle.get_pos()
    pos = (int(c[0] - SCREEN_COORD[0]), int(c[1] - SCREEN_COORD[1]))
    pygame.draw.circle(screen, 0, pos, 5, 0)

if __name__ == '__main__':
    # PyGame initializations
    pygame.init()
    fpsClock = pygame.time.Clock()
    if GRAPHICS_MODE:
        screen = pygame.display.set_mode(SCREEN_SIZE)
        pygame.display.set_caption('Driving Simulator')
    else:
        screen = None

    # Add the terrain
<<<<<<< HEAD
    #TERRAINS.append(Terrain(-2048, -256, 1024, 128, 'road', screen, SCREEN_SIZE))
    TRACK_WIDTH = 1024
    TRACK_LENGTH = 128
    TERRAINS.append(Terrain(-512, -256, TRACK_WIDTH, TRACK_LENGTH , 'road', screen, SCREEN_SIZE))
    TERRAINS.append(Terrain(-512, -128, TRACK_WIDTH, TRACK_LENGTH , 'grass', screen, SCREEN_SIZE))
    TERRAINS.append(Terrain(-512, 0, TRACK_WIDTH, TRACK_LENGTH , 'road', screen, SCREEN_SIZE))
    # for i in random.sample(xrange(0, 64), 16):
    #     TERRAINS.append(Terrain(-2048 + i*128, 0, 128, 128, 'ice', screen, SCREEN_SIZE))
    TERRAINS.append(Terrain(-512, 128, TRACK_WIDTH, TRACK_LENGTH , 'grass', screen, SCREEN_SIZE))
    TERRAINS.append(Terrain(-512, 256, TRACK_WIDTH, TRACK_LENGTH , 'dirt', screen, SCREEN_SIZE))
    TERRAINS.append(Terrain(-512, 384, TRACK_WIDTH, TRACK_LENGTH , 'grass', screen, SCREEN_SIZE))


    # for i in random.sample(xrange(0, 32), 12):
    #     TERRAINS.append(Terrain(-2048 + i*128, -128 + (i%2) * 128, 128, 128, 'icegrass', screen, SCREEN_SIZE))
    # for i in random.sample(xrange(0, 32), 8):
    #     TERRAINS.append(Terrain(-2048 + i*128, 128 + (i%2) * 128, 128, 128, 'ice', screen, SCREEN_SIZE))
    # for i in random.sample(xrange(0, 32), 12):
    #     TERRAINS.append(Terrain(-2048 + i*128, 384 + (i%2) * 128, 128, 128, 'icegrass', screen, SCREEN_SIZE))

=======
    TERRAINS.append(Terrain(-2048, -1856, 16384, 2048, 'grass', screen, SCREEN_SIZE))
    TERRAINS.append(Terrain(-2048, 192, 16384, 256, 'road', screen, SCREEN_SIZE))
    TERRAINS.append(Terrain(-2048, 448, 16384, 2048, 'grass', screen, SCREEN_SIZE))
    # for i in random.sample(xrange(0, 64), 16):
    #     TERRAINS.append(Terrain(-2048 + i*128, 0, 128, 128, 'ice', screen, SCREEN_SIZE))
>>>>>>> b4ee4130

    if GRAPHICS_MODE:
        for t in TERRAINS:
            t.update_graphics(SCREEN_COORD)

        # Add the car
        car_image = pygame.image.load('images/car.png')
        screen.blit(car_image, (CAR_X, CAR_Y))

    controller = Controller(ACC_ACTION, STEER_ACTION, CONTROLLER_MODE)
    simulator = DrivingEnv(SCREEN_SIZE, TERRAINS)
    states, actions, rewards = [], [], []

    for t in range(TIMESTEPS):
        # Checks for quit
        for event in pygame.event.get():
            if event.type == QUIT:
                pygame.quit()
                sys.exit()

        action = controller.process_input()

        state, reward, done, info_dict = simulator._step(action)

        states.append(state)
        actions.append(action)
        rewards.append(reward)
        # print "State, Action, Next State"
        # print states[t-1]
        # print action
        # print states[t]

        # Update Car Location
        CAR_X = state['main_car']['x']
        CAR_Y = state['main_car']['y']
        CAR_ANGLE = state['main_car']['angle']

        if GRAPHICS_MODE:
            # Clear the screen
            screen.fill(WHITE)
            car_image_update = pygame.transform.rotate(car_image, -CAR_ANGLE)

            # Update SCREEN_COORD
            SCREEN_COORD = (CAR_X - SCREEN_SIZE[0]/2, CAR_Y - SCREEN_SIZE[1]/2)

            # Update terrain graphics
            for t in TERRAINS:
                t.update_graphics(SCREEN_COORD)
                draw_box_coords(t, screen, SCREEN_COORD)


            # Update car graphics
            car = simulator.environment.main_car
            corners, center, angle = car.get_corners(), car.get_pos(), car.angle
            x_offset = (np.abs((car.width - car.length) * np.cos(np.radians(angle))) + car.length) / 2
            y_offset = (np.abs((car.width - car.length) * np.sin(np.radians(angle))) + car.length) / 2
            new_pos = (int(SCREEN_SIZE[0] / 2 - x_offset), int(SCREEN_SIZE[1] / 2 - y_offset))
            screen.blit(car_image_update, new_pos)
            pygame.draw.circle(screen, 0, new_pos, 5, 0)

            # Debug
            draw_box_coords(simulator.environment.main_car, screen, SCREEN_COORD)

            pygame.display.update()
            fpsClock.tick(FPS)


        if t == TIMESTEPS - 1:
            states.append(state)
        time.sleep(SLEEP_DELAY)<|MERGE_RESOLUTION|>--- conflicted
+++ resolved
@@ -52,20 +52,6 @@
         screen = None
 
     # Add the terrain
-<<<<<<< HEAD
-    #TERRAINS.append(Terrain(-2048, -256, 1024, 128, 'road', screen, SCREEN_SIZE))
-    TRACK_WIDTH = 1024
-    TRACK_LENGTH = 128
-    TERRAINS.append(Terrain(-512, -256, TRACK_WIDTH, TRACK_LENGTH , 'road', screen, SCREEN_SIZE))
-    TERRAINS.append(Terrain(-512, -128, TRACK_WIDTH, TRACK_LENGTH , 'grass', screen, SCREEN_SIZE))
-    TERRAINS.append(Terrain(-512, 0, TRACK_WIDTH, TRACK_LENGTH , 'road', screen, SCREEN_SIZE))
-    # for i in random.sample(xrange(0, 64), 16):
-    #     TERRAINS.append(Terrain(-2048 + i*128, 0, 128, 128, 'ice', screen, SCREEN_SIZE))
-    TERRAINS.append(Terrain(-512, 128, TRACK_WIDTH, TRACK_LENGTH , 'grass', screen, SCREEN_SIZE))
-    TERRAINS.append(Terrain(-512, 256, TRACK_WIDTH, TRACK_LENGTH , 'dirt', screen, SCREEN_SIZE))
-    TERRAINS.append(Terrain(-512, 384, TRACK_WIDTH, TRACK_LENGTH , 'grass', screen, SCREEN_SIZE))
-
-
     # for i in random.sample(xrange(0, 32), 12):
     #     TERRAINS.append(Terrain(-2048 + i*128, -128 + (i%2) * 128, 128, 128, 'icegrass', screen, SCREEN_SIZE))
     # for i in random.sample(xrange(0, 32), 8):
@@ -73,13 +59,13 @@
     # for i in random.sample(xrange(0, 32), 12):
     #     TERRAINS.append(Terrain(-2048 + i*128, 384 + (i%2) * 128, 128, 128, 'icegrass', screen, SCREEN_SIZE))
 
-=======
+
     TERRAINS.append(Terrain(-2048, -1856, 16384, 2048, 'grass', screen, SCREEN_SIZE))
     TERRAINS.append(Terrain(-2048, 192, 16384, 256, 'road', screen, SCREEN_SIZE))
     TERRAINS.append(Terrain(-2048, 448, 16384, 2048, 'grass', screen, SCREEN_SIZE))
     # for i in random.sample(xrange(0, 64), 16):
     #     TERRAINS.append(Terrain(-2048 + i*128, 0, 128, 128, 'ice', screen, SCREEN_SIZE))
->>>>>>> b4ee4130
+
 
     if GRAPHICS_MODE:
         for t in TERRAINS:
